[package]
name = "fog-distribution"
version = "1.1.0"
authors = ["MobileCoin"]
edition = "2018"
license = "GPL-3.0"

[dependencies]
mc-account-keys = { path = "../../mobilecoin/account-keys" }
mc-attest-core = { path = "../../mobilecoin/attest/core" }
mc-common = { path = "../../mobilecoin/common", features = ["log"] }
mc-connection = { path = "../../mobilecoin/connection" }
mc-consensus-enclave-measurement = { path = "../../mobilecoin/consensus/enclave/measurement" }
mc-crypto-keys = { path = "../../mobilecoin/crypto/keys" }
mc-fog-report-connection = { path = "../../mobilecoin/fog/report/connection" }
mc-fog-report-validation = { path = "../../mobilecoin/fog/report/validation" }
mc-ledger-db = { path = "../../mobilecoin/ledger/db" }
mc-mobilecoind = { path = "../../mobilecoin/mobilecoind" }
mc-transaction-core = { path = "../../mobilecoin/transaction/core" }
mc-transaction-std = { path = "../../mobilecoin/transaction/std" }
mc-util-keyfile = { path = "../../mobilecoin/util/keyfile" }
mc-util-uri = { path = "../../mobilecoin/util/uri" }

fog-ingest-enclave-measurement = { path = "../ingest/enclave/measurement" }

crossbeam-channel = "0.5"
<<<<<<< HEAD
grpcio = "0.9"
=======
grpcio = "0.9.0"
>>>>>>> 4bb867d4
lazy_static = "1.4"
rand = "0.8"
rayon = "1.3"
retry = "1.2"
structopt = "0.3"
tempfile = "3.0"

[target.'cfg(any(target_feature = "avx2", target_feature = "avx"))'.dependencies]
curve25519-dalek = { version = "4.0.0-pre.0", default-features = false, features = ["simd_backend", "nightly"] }

[target.'cfg(not(any(target_feature = "avx2", target_feature = "avx")))'.dependencies]
curve25519-dalek = { version = "4.0.0-pre.0", default-features = false, features = ["nightly", "u64_backend"] }

[dev-dependencies]
mc-common = { path = "../../mobilecoin/common", features = ["loggers"] }<|MERGE_RESOLUTION|>--- conflicted
+++ resolved
@@ -24,11 +24,7 @@
 fog-ingest-enclave-measurement = { path = "../ingest/enclave/measurement" }
 
 crossbeam-channel = "0.5"
-<<<<<<< HEAD
-grpcio = "0.9"
-=======
 grpcio = "0.9.0"
->>>>>>> 4bb867d4
 lazy_static = "1.4"
 rand = "0.8"
 rayon = "1.3"

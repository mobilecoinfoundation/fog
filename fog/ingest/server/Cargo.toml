[package]
name = "fog-ingest-server"
version = "1.1.0"
authors = ["MobileCoin"]
edition = "2018"
license = "GPL-3.0"

[lib]
name = "fog_ingest_server"
path = "src/lib.rs"

[[bin]]
name = "fog_ingest_server"
path = "src/bin/main.rs"

[dependencies]
# third-party
dirs = "2.0"
displaydoc = { version = "0.2", default-features = false }
futures = "0.3"
<<<<<<< HEAD
grpcio = "0.9"
=======
grpcio = "0.9.0"
>>>>>>> 4bb867d4
hex = "0.4"
itertools = "0.10"
lazy_static = "1.4"
protobuf = "2.22.1"
retry = "1.2"
serde = { version = "1.0", default-features = false, features = ["alloc", "derive"] }
serde_json = "1.0"
structopt = "0.3"

# root
mc-api = { path = "../../../mobilecoin/api" }
mc-attest-api = { path = "../../../mobilecoin/attest/api" }
mc-attest-core = { path = "../../../mobilecoin/attest/core" }
mc-attest-enclave-api = { path = "../../../mobilecoin/attest/enclave-api" }
mc-attest-net = { path = "../../../mobilecoin/attest/net" }
mc-common = { path = "../../../mobilecoin/common", features = ["loggers"] }
mc-connection = { path = "../../../mobilecoin/connection" }
mc-crypto-keys = { path = "../../../mobilecoin/crypto/keys", default-features = false }
mc-ledger-db = { path = "../../../mobilecoin/ledger/db" }
mc-sgx-report-cache-api = { path = "../../../mobilecoin/sgx/report-cache/api" }
mc-sgx-report-cache-untrusted = { path = "../../../mobilecoin/sgx/report-cache/untrusted" }
mc-transaction-core = { path = "../../../mobilecoin/transaction/core" }
mc-util-grpc = { path = "../../../mobilecoin/util/grpc" }
mc-util-metrics = { path = "../../../mobilecoin/util/metrics" }
mc-util-serial = { path = "../../../mobilecoin/util/serial" }
mc-util-uri = { path = "../../../mobilecoin/util/uri" }
mc-watcher = { path = "../../../mobilecoin/watcher" }
mc-watcher-api = { path = "../../../mobilecoin/watcher/api" }

# fog
fog-api = { path = "../../api" }
fog-ingest-client = { path = "../client" }
fog-ingest-enclave = { path = "../enclave" }
fog-ingest-enclave-api = { path = "../enclave/api" }
fog-ingest-enclave-measurement = { path = "../enclave/measurement" }
fog-recovery-db-iface = { path = "../../recovery_db_iface" }
fog-sql-recovery-db = { path = "../../sql_recovery_db" }
fog-types = { path = "../../fog_types" }
fog-uri = { path = "../../uri" }

[dev-dependencies]
mc-util-build-info = { path = "../../../mobilecoin/util/build/info" }
mc-util-test-helper = { path = "../../../mobilecoin/util/test-helper" }
mc-util-from-random = { path = "../../../mobilecoin/util/from-random" }

fog-test-infra = { path = "../../test_infra" }

maplit = "1"
rand_core = "0.6"
rand_hc = "0.3"
tempdir = "0.3"
url = "2.1"<|MERGE_RESOLUTION|>--- conflicted
+++ resolved
@@ -18,11 +18,7 @@
 dirs = "2.0"
 displaydoc = { version = "0.2", default-features = false }
 futures = "0.3"
-<<<<<<< HEAD
-grpcio = "0.9"
-=======
 grpcio = "0.9.0"
->>>>>>> 4bb867d4
 hex = "0.4"
 itertools = "0.10"
 lazy_static = "1.4"

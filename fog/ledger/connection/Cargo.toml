[package]
name = "fog-ledger-connection"
version = "1.1.0"
authors = ["MobileCoin"]
edition = "2018"
license = "GPL-3.0"

[dependencies]
mc-attest-core = { path = "../../../mobilecoin/attest/core" }
mc-api = { path = "../../../mobilecoin/api" }
mc-common = { path = "../../../mobilecoin/common", features = ["log"] }
mc-crypto-keys = { path = "../../../mobilecoin/crypto/keys" }
mc-util-grpc = { path = "../../../mobilecoin/util/grpc" }
mc-util-uri = { path = "../../../mobilecoin/util/uri" }
mc-transaction-core = { path = "../../../mobilecoin/transaction/core" }

fog-api = { path = "../../api" }
fog-uri = { path = "../../uri" }
fog-enclave-connection = { path = "../../enclave_connection" }
fog-types = { path = "../../fog_types" }

displaydoc = { version = "0.2", default-features = false }
<<<<<<< HEAD
grpcio = "0.9"
=======
grpcio = "0.9.0"
>>>>>>> 4bb867d4
protobuf = "2.22.1"

[dev-dependencies]
mc-common = { path = "../../../mobilecoin/common", features = ["loggers"] }<|MERGE_RESOLUTION|>--- conflicted
+++ resolved
@@ -20,11 +20,7 @@
 fog-types = { path = "../../fog_types" }
 
 displaydoc = { version = "0.2", default-features = false }
-<<<<<<< HEAD
-grpcio = "0.9"
-=======
 grpcio = "0.9.0"
->>>>>>> 4bb867d4
 protobuf = "2.22.1"
 
 [dev-dependencies]

[package]
name = "fog-sample-paykit"
version = "1.1.0"
authors = ["MobileCoin"]
edition = "2018"
readme = "README.md"
license = "GPL-3.0"

[lib]
name = "fog_sample_paykit"
path = "src/lib.rs"

[[bin]]
name = "balance_check"
path = "src/bin/balance_check.rs"

[[bin]]
name = "sample_paykit_remote_wallet"
path = "src/bin/sample_paykit_remote_wallet.rs"

[dependencies]
mc-account-keys = { path = "../../mobilecoin/account-keys" }
mc-attest-core = { path = "../../mobilecoin/attest/core" }
mc-common = { path = "../../mobilecoin/common", features = ["log"] }
mc-connection = { path = "../../mobilecoin/connection" }
mc-consensus-api = { path = "../../mobilecoin/consensus/api" }
mc-consensus-enclave-measurement = { path = "../../mobilecoin/consensus/enclave/measurement" }
mc-crypto-keys = { path = "../../mobilecoin/crypto/keys" }
mc-crypto-rand = { path = "../../mobilecoin/crypto/rand" }
mc-fog-report-connection = { path = "../../mobilecoin/fog/report/connection" }
mc-fog-report-validation = { path = "../../mobilecoin/fog/report/validation" }
mc-transaction-core = { path = "../../mobilecoin/transaction/core" }
mc-transaction-std = { path = "../../mobilecoin/transaction/std" }
mc-util-grpc = { path = "../../mobilecoin/util/grpc" }
mc-util-keyfile = { path = "../../mobilecoin/util/keyfile" }
mc-util-uri = { path = "../../mobilecoin/util/uri" }

fog-api = { path = "../api" }
fog-enclave-connection = { path = "../enclave_connection" }
fog-ingest-enclave-measurement = { path = "../ingest/enclave/measurement" }
fog-ledger-connection = { path = "../ledger/connection" }
fog-ledger-enclave-measurement = { path = "../ledger/enclave/measurement" }
fog-types =  {path = "../fog_types" }
fog-uri = { path = "../uri" }
fog-view-connection = { path = "../view/connection" }
fog-view-enclave-measurement = { path = "../view/enclave/measurement" }
fog-view-protocol = { path = "../view/protocol" }

displaydoc = { version = "0.2", default-features = false }
futures = "0.3"
<<<<<<< HEAD
grpcio = "0.9"
=======
grpcio = "0.9.0"
>>>>>>> 4bb867d4
link-cplusplus = "1.0" # This is needed to support building on darwin which only has libc++ and not libstdc++
protobuf = "2.22.1"
rand = "0.8"
serde_json = { version = "1.0", default-features = false, features = ["alloc"] }
structopt = "0.3"

[dev-dependencies]
mc-common = { path = "../../mobilecoin/common", features = ["loggers"] }
mc-transaction-core-test-utils = { path = "../../mobilecoin/transaction/core/test-utils" }

[build-dependencies]
mc-util-build-grpc = { path = "../../mobilecoin/util/build/grpc" }
mc-util-build-script = { path = "../../mobilecoin/util/build/script" }

cargo-emit = "0.1.1"<|MERGE_RESOLUTION|>--- conflicted
+++ resolved
@@ -48,11 +48,7 @@
 
 displaydoc = { version = "0.2", default-features = false }
 futures = "0.3"
-<<<<<<< HEAD
-grpcio = "0.9"
-=======
 grpcio = "0.9.0"
->>>>>>> 4bb867d4
 link-cplusplus = "1.0" # This is needed to support building on darwin which only has libc++ and not libstdc++
 protobuf = "2.22.1"
 rand = "0.8"

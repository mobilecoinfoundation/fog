--- conflicted
+++ resolved
@@ -20,15 +20,12 @@
 tiny-bip39 = "0.8"
 zeroize = "1.1"
 
-<<<<<<< HEAD
-=======
 # Lock a specific cmake version that plays nicely with iOS. Note that 0.1.45 does not actually do that,
 # but there is an override to a specific commit of a currently-unreleased version in the root Cargo.toml.
 # Once that version is released (presumably as 0.1.46) that override will no longer be necessary.
 # Note: This is not used directly by this crate, but rather is a subdependency
 cmake = "= 0.1.45"
 
->>>>>>> 4bb867d4
 # MobileCoin dependencies
 fog-kex-rng = { path = "../fog/kex_rng" }
 mc-account-keys = { path = "../mobilecoin/account-keys" }
